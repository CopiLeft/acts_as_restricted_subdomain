--- conflicted
+++ resolved
@@ -43,15 +43,12 @@
 
         def self.each_subdomain(&blk)
           old_current = self.current
-          @_current_subdomains ||= self.find(:all)
-          @_current_subdomains.each do |subdomain|
+          self.find(:all).each do |subdomain|
             self.current = subdomain
             yield blk
           end
           self.current = old_current
         end
-<<<<<<< HEAD
-=======
         
         def self.with_subdomain(subdomain, &blk)
           old_current = self.current
@@ -68,15 +65,6 @@
           self.current = old_current
           result
         end
-        
-        def self.current=(other)
-          if other.is_a?(String) or other.is_a?(Symbol)
-            @@current = self.send("find_by_#{options[:by]}", other)
-          else
-            @@current = other
-          end
-        end
->>>>>>> a0afb554
       RUBY
     end
     
